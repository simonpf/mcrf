"""
mcrf.retrieval

Provides classes for performing forward simulations and cloud retrieval
calculations.
"""
import numpy as np
from parts.atmosphere import Atmosphere1D
from parts.sensor import ActiveSensor, PassiveSensor
from parts.atmosphere.surface import Tessem
from parts.retrieval.a_priori import DataProviderAPriori, PiecewiseLinear
from parts.retrieval import RetrievalRun
from parts.atmosphere.absorption import O2, N2, H2O, CloudWater, RelativeHumidity, VMR
from parts.atmosphere.catalogs import Aer
from parts.utils.data_providers import NetCDFDataProvider
from parts.scattering.solvers import Disort, RT4
from parts.simulation import ArtsSimulation
from parts.jacobian import Log10, Atanh, Composition, Identity

################################################################################
# Cloud retrieval
################################################################################


class CloudRetrieval:
    """
    Class for performing cloud retrievals.

    Attributes:

        simulation(parts.ArtsSimulation): parts ArtsSimulation object that is used
            to perform retrieval caculations.

        h2o(parts.atmosphere.AtmosphericQuantity): The AtmosphericQuantity instance
            that represent water vapor in the ARTS simulation.

        cw(parts.atmosphere.AtmosphericQuantity): The AtmosphericQuantity instance
            that represent cloud liquid in the ARTS simulation.

        sensors(parts.sensor.Sensor): The sensors used in the retrieval.

        data_provider: The data provider used to perform the retrieval.
    """
    def _setup_retrieval(self):
        """
        Setup the parts simulation used to perform the retrieval.
        """

        for q in self.hydrometeors:

            limit_low_1, limit_low_2 = q.limits_low
            if hasattr(q, "limits_high"):
                limit_high_1, limit_high_2 = q.limits_high
            else:
                limit_high_1, limit_high_2 = np.inf, np.inf

            md = q.moments[0]
            self.simulation.retrieval.add(md)
            md.transformation = q.transformations[0]
            md.retrieval.limit_low = q.limits_low[0]
            md.retrieval.limit_high = limit_high_1

            n0 = q.moments[1]
            self.simulation.retrieval.add(n0)
            n0.transformation = q.transformations[1]
            n0.retrieval.limit_low = q.limits_low[1]
            n0.retrieval.limit_high = limit_high_2

        h2o = self.simulation.atmosphere.absorbers[-1]

        h2o_a = [p for p in self.data_provider.subproviders \
                 if getattr(p, "name", "") == "H2O"]
        if len(h2o_a) > 0:
            self.simulation.retrieval.add(h2o)
            h2o_a = h2o_a[0]
            atanh = Atanh(0.0, 1.1)
            h2o.transformation = atanh
            h2o.retrieval.unit = RelativeHumidity()
            self.h2o = h2o
        else:
            self.h2o = None

        if self.include_cloud_water:
            cw_a = [p for p in self.data_provider.subproviders \
                    if getattr(p, "name", "") == "cloud_water"][0]
            cw = self.simulation.atmosphere.absorbers[-2]
            self.simulation.retrieval.add(cw)
            pl = PiecewiseLinear(cw_a)
            cw.transformation = Composition(Log10(), pl)
            cw.retrieval.limit_high = -3
            self.cw = cw
        else:
            self.cw = None

        t_a = [p for p in self.data_provider.subproviders \
                 if getattr(p, "name", "") == "temperature"]
        if len(t_a) > 0:
            t = self.simulation.atmosphere.temperature
            self.temperature = t
            self.simulation.retrieval.add(self.temperature)
        else:
            self.temperature = None

    def __init__(self, hydrometeors, sensors, data_provider):

        cw_a = [p for p in data_provider.subproviders \
                if getattr(p, "name", "") == "cloud_water"]
        self.include_cloud_water = len(cw_a) > 0

        self.hydrometeors = hydrometeors
        absorbers = [
            O2(model="TRE05", from_catalog=False),
            N2(model="SelfContStandardType", from_catalog=False),
            H2O(model=["SelfContCKDMT320", "ForeignContCKDMT320"],
                lineshape="Voigt_Kuntz6",
                normalization="VVH",
                cutoff=750e9)
        ]
        if self.include_cloud_water:
            absorbers.insert(2, CloudWater(from_catalog=False))
        scatterers = hydrometeors
        surface = Tessem()
        atmosphere = Atmosphere1D(absorbers, scatterers, surface)
        atmosphere.catalog = Aer("h2o_lines.xml.gz")
        self.simulation = ArtsSimulation(atmosphere,
                                         sensors=sensors,
                                         scattering_solver=RT4())
        self.sensors = sensors

        self.data_provider = data_provider
        self.simulation.data_provider = self.data_provider

        self._setup_retrieval()

        self.radar_only = all(
            [isinstance(s, ActiveSensor) for s in self.sensors])

        def radar_only(rr):
            rr.sensors = [s for s in rr.sensors if isinstance(s, ActiveSensor)]
            rr.settings["lm_ga_settings"] = np.array(
                [100.0, 3.0, 2.0, 1e5, 1.0, 1.0])
            rr.settings["stop_dx"] = 0.1
            rr.retrieval_quantities = [h.moments[0] for h in self.hydrometeors]
            rr.retrieval_quantities += [
                h.moments[1] for h in self.hydrometeors
            ]

        def all_quantities(rr):
            if all([isinstance(s, PassiveSensor) for s in rr.sensors]):
                rr.settings["lm_ga_settings"] = np.array(
                    [10.0, 3.0, 2.0, 1e5, 1.0, 1.0])
                rr.settings["max_iter"] = 10
                rr.settings["stop_dx"] = 0.1
            else:
                rr.settings["lm_ga_settings"] = np.array(
                    [10.0, 3.0, 2.0, 1e5, 1.0, 1.0])
                rr.settings["max_iter"] = 10
                rr.settings["stop_dx"] = 0.1
            rr.retrieval_quantities = [h.moments[0] for h in self.hydrometeors]
            rr.retrieval_quantities += [
                h.moments[1] for h in self.hydrometeors
            ]

            if not self.h2o is None:
                rr.retrieval_quantities += [self.h2o]
            if not self.cw is None:
                rr.retrieval_quantities += [self.cw]
            if not self.temperature is None:
                rr.retrieval_quantities += [self.temperature]



        if all([isinstance(s, ActiveSensor) for s in self.sensors]):
            self.simulation.retrieval.callbacks = [("Radar only", radar_only)]
        elif any([isinstance(s, ActiveSensor) for s in self.sensors]):
            self.simulation.retrieval.callbacks = [("Radar only", radar_only),
                                                   ("All quantities",
                                                    all_quantities)]
<<<<<<< HEAD
            self.simulation.retrieval.callbacks = [("All quantities",
                                                    all_quantities)]
=======
            self.simulation.retrieval.callbacks = [("All quantities", all_quantities)]
>>>>>>> 4f0ca994
        else:
            self.simulation.retrieval.callbacks = [("All quantities",
                                                    all_quantities)]

    def setup(self, verbosity=1):
        """
        Run parts setup of simulation instance. This function needs to be executed
        before the retrieval can be calculated.

        Arguments:

            verbosity: ARTS workspace verbosity. 0 for silent.
        """

        self.simulation.setup(verbosity=verbosity)

    def run(self, i):
        """
        Run retrieval with simulation argument i.

        Arguments:
            i: The simulation argument that is passed to the run method of the
               ArtsSimulation object.
        """
        self.index = i
        return self.simulation.run(i)


class HybridRetrieval(CloudRetrieval):
    """
    Class for performing cloud retrievals.

    Attributes:

        simulation(parts.ArtsSimulation): parts ArtsSimulation object that is used
            to perform retrieval caculations.

        h2o(parts.atmosphere.AtmosphericQuantity): The AtmosphericQuantity instance
            that represent water vapor in the ARTS simulation.

        cw(parts.atmosphere.AtmosphericQuantity): The AtmosphericQuantity instance
            that represent cloud liquid in the ARTS simulation.

        sensors(parts.sensor.Sensor): The sensors used in the retrieval.

        data_provider: The data provider used to perform the retrieval.
    """
    def __init__(self, hydrometeors, sensors, data_provider):
        CloudRetrieval.__init__(self, hydrometeors, sensors, data_provider)

    def setup(self, verbosity=0):
        """
        Run parts setup of simulation instance. This function needs to be executed
        before the retrieval can be calculated.

        Arguments:

            verbosity: ARTS workspace verbosity. 0 for silent.
        """
        self.simulation.setup(verbosity=verbosity)

    def run(self, i):
        """
        Run retrieval with simulation argument i.

        Arguments:
            i: The simulation argument that is passed to the run method of the
               ArtsSimulation object.
        """
        self.index = i
        self.ensemble_size = 10

        #
        # Run radar only retrieval.
        #

        def radar_only(rr):
            rr.sensors = [s for s in rr.sensors if isinstance(s, ActiveSensor)]
            rr.settings["lm_ga_settings"] = np.array(
                [100.0, 3.0, 2.0, 1e5, 1.0, 1.0])
            rr.settings["max_iter"] = 10
            rr.retrieval_quantities = [h.moments[0] for h in self.hydrometeors]
            rr.retrieval_quantities += [
                h.moments[1] for h in self.hydrometeors
            ]

        self.simulation.retrieval.callbacks = [("Radar only", radar_only)]
        self.simulation.run(i)

        x0 = np.copy(self.simulation.workspace.x.value)

        self.x0 = x0
        covmat_sx = self.simulation.workspace.covmat_sx.value.to_dense()
        covmat_se = self.simulation.workspace.covmat_se.value.to_dense()
        K = self.simulation.workspace.jacobian.value
        self.covmat = np.linalg.inv(K.T @ covmat_se @ K +
                                    np.linalg.inv(covmat_sx))

        rqs = [h.moments[0] for h in self.hydrometeors]
        rqs += [h.moments[1] for h in self.hydrometeors]
        if not self.h2o is None:
            rqs += [self.h2o]
        if not self.cw is None:
            rqs += [self.cw]
        self.rqs = rqs

        def apply_limits(rq, x):
            if not rq.retrieval.limit_high == None:
                x = np.minimum(x, rq.retrieval.limit_high)
            if not rq.retrieval.limit_low == None:
                x = np.maximum(x, rq.retrieval.limit_low)
            return x

        masks = []
        for rq in rqs:
            mask_name = "get_" + rq.name + "_mask"
            try:
                f = getattr(self.data_provider, mask_name)
                masks += [f(self.index)]
            except:
                xa_name = "get_" + rq.name + "_xa"
                f = getattr(self.data_provider, xa_name)
                xa = f(self.index)
                masks += [np.ones(xa.size)]
        self.mask = np.concatenate(masks)

        simulation = self.simulation
        pr = simulation.retrieval.results[-1]
        retrieval = RetrievalRun("Hybrid",
                                 simulation,
                                 simulation.retrieval._y,
                                 simulation.retrieval.settings,
                                 simulation.retrieval.sensor_indices,
                                 rqs,
                                 previous_run=pr)
        retrieval.setup_a_priori(i)

        for rq in rqs:
            print(rq.name, rq.transformation)
            retrieval.simulation.jacobian.add(rq)

        def simulate_passive(simulation):
            simulation.workspace.jacobian_do = 0
            sensors = [s for s in self.sensors if isinstance(s, PassiveSensor)]
            simulation._run_forward_simulation(sensors)
            return np.copy(simulation.workspace.y.value)

        def simulate_active(simulation):
            simulation.workspace.jacobian_do = 1
            sensors = [s for s in self.sensors if isinstance(s, ActiveSensor)]
            simulation._run_forward_simulation(sensors)
            simulation.workspace.jacobianAdjustAndTransform()
            return (np.copy(simulation.workspace.y.value),
                    np.copy(simulation.workspace.jacobian.value))

        m_p = sum([
            s.y_vector_length for s in self.sensors
            if isinstance(s, PassiveSensor)
        ])
        m_a = sum([
            s.y_vector_length for s in self.sensors
            if isinstance(s, ActiveSensor)
        ])
        n = simulation.workspace.xa.value.size
        self.xs = np.zeros((n, self.ensemble_size))
        self.ys_p = np.zeros((m_p, self.ensemble_size))
        self.ys_a = np.zeros((m_a, self.ensemble_size))
        self.K_a = np.zeros((m_a, n, self.ensemble_size))

        #
        # Initialize ensemble.
        #
        simulation.workspace.jacobian_do = 0
        for i in range(self.ensemble_size):
            print("simulating member {}.".format(i))
            pr.x = np.random.multivariate_normal(x0, self.covmat)

            x_parts = []
            for rq in rqs:
                x = pr.get_result(rq)
                if x is None:
                    xa = retrieval.get_xa(rq, interpolate=False)
                    f_cov = getattr(self.data_provider,
                                    "get_" + rq.name + "_covariance")
                    cov = f_cov(self.index)
                    x = np.random.multivariate_normal(xa, cov)

                x = apply_limits(rq, x)
                x_parts += [x]
                rq.set_from_x(simulation.workspace, x)

            self.xs[:, i] = np.concatenate(x_parts)
            self.ys_p[:, i] = simulate_passive(self.simulation)
            y, K = simulate_active(self.simulation)
            self.ys_a[:, i] = y
            self.K_a[:, :, i] = K

        covmat_se = self.data_provider.get_observation_error_covariance(
            self.index).todense()
        covmat_se_inv = np.linalg.inv(covmat_se)
        x_mean = np.mean(self.xs, axis=-1)
        y_p_mean = np.mean(self.ys_p, axis=-1)
        y_a_mean = np.mean(self.ys_a, axis=-1)

        self.ys = np.zeros((m_a + m_p, self.ensemble_size))
        for i in range(self.ensemble_size):
            self.ys[:m_a, i] = self.ys_a[:, i]
            self.ys[m_a:, i] = self.ys_p[:, i]
        y_mean = np.mean(self.ys, axis=-1)

        N = self.ensemble_size

        cov_yy_p = 1.0 / (N - 1) * (self.ys_p - y_p_mean.reshape(-1, 1)) @ (
            self.ys_p - y_p_mean.reshape(-1, 1)).T
        cov_yy_a = 1.0 / (N - 1) * (self.ys_a - y_a_mean.reshape(-1, 1)) @ (
            self.ys_a - y_a_mean.reshape(-1, 1)).T
        cov_xy = 1.0 / (N - 1) * (self.xs - x_mean.reshape(-1, 1)) @ (
            self.ys - y_mean.reshape(-1, 1)).T
        cov_yy = 1.0 / (N - 1) * (self.ys - y_mean.reshape(-1, 1)) @ (
            self.ys - y_mean.reshape(-1, 1)).T

        dys = retrieval.y.reshape(-1, 1) - self.ys

        dxs = np.linalg.solve(cov_yy + covmat_se, dys)
        dxs = self.mask.reshape(-1, 1) * cov_xy @ dxs

        self.xs += dxs

        self.debug = {"xs": [], "ys": []}

        def ensemble_step():
            for i in range(self.ensemble_size):
                success = False
                while not success:
                    try:
                        print("simulating member {}.".format(i))
                        retrieval.x = self.xs[:, i]
                        x_parts = []
                        for rq in rqs:
                            x = retrieval.get_result(rq)
                            x = apply_limits(rq, x)
                            x_parts += [x]
                            rq.set_from_x(simulation.workspace, x)

                        self.xs[:, i] = np.concatenate(x_parts)
                        self.ys_p[:, i] = simulate_passive(self.simulation)
                        y, K = simulate_active(self.simulation)
                        self.ys_a[:, i] = y
                        self.K_a[:, :, i] = K

                        success = True
                    except Exception as e:
                        print(e)
                        success = False
                        coeffs = np.random.uniform(0,
                                                   1,
                                                   size=self.ensemble_size - 1)
                        coeffs /= coeffs.sum()
                        x_new = np.zeros(self.xs.shape[0])
                        for j in range(self.ensemble_size):
                            if j < i:
                                x_new += coeffs[j] * self.xs[:, j]
                            if j > i:
                                x_new += coeffs[j - 1] * self.xs[:, j]
                        print("new x:", x_new)
                        self.xs[:, i] = x_new

            x_mean = np.mean(self.xs, axis=-1)
            y_p_mean = np.mean(self.ys_p, axis=-1)
            y_a_mean = np.mean(self.ys_a, axis=-1)

            x_mean = np.mean(self.xs, axis=-1)
            y_p_mean = np.mean(self.ys_p, axis=-1)
            y_a_mean = np.mean(self.ys_a, axis=-1)

            self.ys = np.zeros((m_a + m_p, self.ensemble_size))
            for i in range(self.ensemble_size):
                self.ys[:m_a, i] = self.ys_a[:, i]
                self.ys[m_a:, i] = self.ys_p[:, i]

            self.ys += np.random.multivariate_normal(np.zeros(m_a + m_p),
                                                     covmat_se,
                                                     size=self.ensemble_size)
            y_mean = np.mean(self.ys, axis=-1)

            N = self.ensemble_size

            cov_xy = 1.0 / (N - 1) * (self.xs - x_mean.reshape(-1, 1)) @ (
                self.ys - y_mean.reshape(-1, 1)).T
            cov_yy = 1.0 / (N - 1) * (self.ys - y_mean.reshape(-1, 1)) @ (
                self.ys - y_mean.reshape(-1, 1)).T
            dys = retrieval.y.reshape(-1, 1) - self.ys
            dxs = np.linalg.solve(cov_yy + covmat_se, dys)
            dxs = self.mask.reshape(-1, 1) * cov_xy @ dxs

            self.xs += dxs

        for i in range(10):
            print("Step {}:".format(i))
            dys = self.ys - retrieval.y.reshape(-1, 1)
            for j in range(self.ensemble_size):
                print("\tMember {0}: {1}".format(
                    j, np.sum(dys[:, j] * covmat_se @ dys[:, j])))

            ensemble_step()

        #self.xs = xs
        #self.ys = ys


################################################################################
# Cloud simulation
################################################################################


class CloudSimulation:
    """
    Class for performing forward simulation on GEM model data.
    """
    def __init__(self,
                 hydrometeors,
                 sensors,
                 data_provider,
                 include_cloud_water=False):
        """
        Arguments:

            hydrometeors(list): List of the hydrometeors to use in the simulation.

            sensors(list): List of sensors for which to simulate observations.

            data_provider: Data provider object providing the simulation data.

            include_cloud_water(bool): Whether or not to include cloud water
        """
        self.include_cloud_water = include_cloud_water

        self.hydrometeors = hydrometeors
        absorbers = [O2(), N2(), H2O()]
        if self.include_cloud_water:
            absorbers.insert(2, CloudWater(model="Ell07"))
        scatterers = hydrometeors
        surface = Tessem()
        atmosphere = Atmosphere1D(absorbers, scatterers, surface)
        self.simulation = ArtsSimulation(atmosphere,
                                         sensors=sensors,
                                         scattering_solver=RT4())
        self.sensors = sensors

        self.data_provider = data_provider
        self.simulation.data_provider = self.data_provider

    def setup(self, verbosity=1):
        """
        Run setup method of ArtsSimulation.
        """
        self.simulation.setup(verbosity=verbosity)

    def run(self, *args, **kwargs):
        return self.simulation.run(*args, **kwargs)<|MERGE_RESOLUTION|>--- conflicted
+++ resolved
@@ -168,20 +168,14 @@
             if not self.temperature is None:
                 rr.retrieval_quantities += [self.temperature]
 
-
-
         if all([isinstance(s, ActiveSensor) for s in self.sensors]):
             self.simulation.retrieval.callbacks = [("Radar only", radar_only)]
         elif any([isinstance(s, ActiveSensor) for s in self.sensors]):
             self.simulation.retrieval.callbacks = [("Radar only", radar_only),
                                                    ("All quantities",
                                                     all_quantities)]
-<<<<<<< HEAD
             self.simulation.retrieval.callbacks = [("All quantities",
                                                     all_quantities)]
-=======
-            self.simulation.retrieval.callbacks = [("All quantities", all_quantities)]
->>>>>>> 4f0ca994
         else:
             self.simulation.retrieval.callbacks = [("All quantities",
                                                     all_quantities)]
