"""
mcrf.retrieval

Provides classes for performing forward simulations and cloud retrieval
calculations.
"""
import numpy as np
from parts.atmosphere import Atmosphere1D
from parts.sensor import ActiveSensor, PassiveSensor
from parts.atmosphere.surface import Tessem
from parts.retrieval.a_priori import DataProviderAPriori, PiecewiseLinear
from parts.retrieval import RetrievalRun
from parts.atmosphere.absorption import O2, N2, H2O, CloudWater, RelativeHumidity, VMR
from parts.atmosphere.catalogs import Aer, Perrin
from parts.utils.data_providers import NetCDFDataProvider
from parts.scattering.solvers import Disort, RT4
from parts.simulation import ArtsSimulation
from parts.jacobian import Log10, Atanh, Composition, Identity

################################################################################
# Cloud retrieval
################################################################################


class CloudRetrieval:
    """
    Class for performing cloud retrievals.

    Attributes:

        simulation(parts.ArtsSimulation): parts ArtsSimulation object that is used
            to perform retrieval caculations.

        h2o(parts.atmosphere.AtmosphericQuantity): The AtmosphericQuantity instance
            that represent water vapor in the ARTS simulation.

        cw(parts.atmosphere.AtmosphericQuantity): The AtmosphericQuantity instance
            that represent cloud liquid in the ARTS simulation.

        sensors(parts.sensor.Sensor): The sensors used in the retrieval.

        data_provider: The data provider used to perform the retrieval.
    """
    def _setup_retrieval(self):
        """
        Setup the parts simulation used to perform the retrieval.
        """

        for q in self.hydrometeors:

            limit_low_1, limit_low_2 = q.limits_low
            if hasattr(q, "limits_high"):
                limit_high_1, limit_high_2 = q.limits_high
            else:
                limit_high_1, limit_high_2 = np.inf, np.inf

            md = q.moments[0]
            self.simulation.retrieval.add(md)
            md.transformation = q.transformations[0]
            md.retrieval.limit_low = q.limits_low[0]
            md.retrieval.limit_high = limit_high_1

            n0 = q.moments[1]
            self.simulation.retrieval.add(n0)
            n0.transformation = q.transformations[1]
            n0.retrieval.limit_low = q.limits_low[1]
            n0.retrieval.limit_high = limit_high_2

        h2o = self.simulation.atmosphere.absorbers[-1]

        h2o_a = [p for p in self.data_provider.subproviders \
                 if getattr(p, "name", "") == "H2O"]
        if len(h2o_a) > 0:
            h2o_a = h2o_a[0]
<<<<<<< HEAD
            self.simulation.retrieval.add(h2o)
            if h2o_a.unit == "vmr":
                h2o.retrieval.unit = VMR()
                h2o.transformation = Log10()
            else:
                atanh = Atanh(0.0, 1.2)
                h2o.transformation = atanh
                h2o.retrieval.unit = RelativeHumidity()
=======
            atanh = Atanh(0.0, 1.1)
            h2o.transformation = atanh
            h2o.retrieval.unit = RelativeHumidity()
>>>>>>> 531fa24e
            self.h2o = h2o
        else:
            self.h2o = None

        if self.include_cloud_water:
            cw_a = [p for p in self.data_provider.subproviders \
                    if getattr(p, "name", "") == "cloud_water"][0]
            cw = self.simulation.atmosphere.absorbers[-2]
            self.simulation.retrieval.add(cw)
            pl = PiecewiseLinear(cw_a)
            cw.transformation = Composition(Log10(), pl)
            cw.retrieval.limit_high = -3
            self.cw = cw
        else:
            self.cw = None

        t_a = [p for p in self.data_provider.subproviders \
                 if getattr(p, "name", "") == "temperature"]
        if len(t_a) > 0:
            t = self.simulation.atmosphere.temperature
            self.temperature = t
            self.simulation.retrieval.add(self.temperature)
        else:
            self.temperature = None

    def __init__(self, hydrometeors, sensors, data_provider):

        cw_a = [p for p in data_provider.subproviders \
                if getattr(p, "name", "") == "cloud_water"]
        self.include_cloud_water = len(cw_a) > 0

        self.hydrometeors = hydrometeors
        absorbers = [
            O2(model="TRE05", from_catalog=False),
            N2(model="SelfContStandardType", from_catalog=False),
            H2O(model=["SelfContCKDMT320", "ForeignContCKDMT320"],
                from_catalog=True,
                lineshape="VP",
                normalization="VVH",
                cutoff=750e9)
        ]
        absorbers = [O2(), N2(), H2O()]
        if self.include_cloud_water:
            absorbers.insert(2, CloudWater(model="ELL07", from_catalog=False))
        scatterers = hydrometeors
        surface = Tessem()
        atmosphere = Atmosphere1D(absorbers, scatterers, surface)
        self.simulation = ArtsSimulation(atmosphere,
                                         sensors=sensors,
                                         scattering_solver=RT4())
        self.sensors = sensors

        self.data_provider = data_provider
        self.simulation.data_provider = self.data_provider

        self._setup_retrieval()

        self.radar_only = all(
            [isinstance(s, ActiveSensor) for s in self.sensors])

        def radar_only(rr):

            rr.settings["max_iter"] = 20
            rr.settings["stop_dx"] = 1e-6
            rr.settings["lm_ga_settings"] = np.array(
<<<<<<< HEAD
                [0.0, 3.0, 2.0, 1e5, 1.0, 1.0])
=======
                [10.0, 3.0, 2.0, 1e3, 1.0, 1.0])
>>>>>>> 531fa24e

            rr.sensors = [s for s in rr.sensors if isinstance(s, ActiveSensor)]
            rr.retrieval_quantities = [h.moments[0] for h in self.hydrometeors]
            rr.retrieval_quantities += [
                h.moments[1] for h in self.hydrometeors
            ]
            #rr.retrieval_quantities = [h.moments[1] for h in self.hydrometeors]

        def all_quantities(rr):

            rr.settings["max_iter"] = 20
            rr.settings["stop_dx"] = 1e-6
            rr.settings["lm_ga_settings"] = np.array(
<<<<<<< HEAD
                [0.0, 3.0, 2.0, 1e5, 1.0, 1.0]
            )
=======
                [10.0, 3.0, 2.0, 1e3, 1.0, 1.0])
>>>>>>> 531fa24e

            #if all([isinstance(s, PassiveSensor) for s in rr.sensors]):
            #    rr.settings["lm_ga_settings"] = np.array(
            #        [0.0, 3.0, 2.0, 1e5, 1.0, 1.0])
            #else:
            #    rr.settings["lm_ga_settings"] = np.array(
            #        [10.0, 3.0, 2.0, 1e5, 1.0, 1.0])
            rr.retrieval_quantities = [h.moments[0] for h in self.hydrometeors]
            rr.retrieval_quantities += [
                h.moments[1] for h in self.hydrometeors
            ]

            if not self.h2o is None:
                rr.retrieval_quantities += [self.h2o]
            if not self.cw is None:
                rr.retrieval_quantities += [self.cw]
            if not self.temperature is None:
                rr.retrieval_quantities += [self.temperature]

        if all([isinstance(s, ActiveSensor) for s in self.sensors]):
            self.simulation.retrieval.callbacks = [("Radar only", radar_only)]
        elif any([isinstance(s, ActiveSensor) for s in self.sensors]):
            self.simulation.retrieval.callbacks = [("All quantities",
                                                    all_quantities)]
        else:
            self.simulation.retrieval.callbacks = [("All quantities",
                                                    all_quantities)]

    def setup(self, verbosity=1):
        """
        Run parts setup of simulation instance. This function needs to be executed
        before the retrieval can be calculated.

        Arguments:

            verbosity: ARTS workspace verbosity. 0 for silent.
        """

        self.simulation.setup(verbosity=verbosity)

    def run(self, i):
        """
        Run retrieval with simulation argument i.

        Arguments:
            i: The simulation argument that is passed to the run method of the
               ArtsSimulation object.
        """
        self.index = i
        return self.simulation.run(i)


################################################################################
# Cloud simulation
################################################################################


class CloudSimulation:
    """
    Class for performing forward simulation on GEM model data.
    """
    def __init__(self,
                 hydrometeors,
                 sensors,
                 data_provider,
                 include_cloud_water=False):
        """
        Arguments:

            hydrometeors(list): List of the hydrometeors to use in the simulation.

            sensors(list): List of sensors for which to simulate observations.

            data_provider: Data provider object providing the simulation data.

            include_cloud_water(bool): Whether or not to include cloud water
        """
        self.include_cloud_water = include_cloud_water

        self.hydrometeors = hydrometeors
        absorbers = [
            O2(model="TRE05", from_catalog=False),
            N2(model="SelfContStandardType", from_catalog=False),
            H2O(model=["SelfContCKDMT320", "ForeignContCKDMT320"],
                lineshape="VP",
                normalization="VVH",
                cutoff=750e9)
        ]
        absorbers = [O2(), N2(), H2O()]
        if self.include_cloud_water:
            absorbers.insert(2, CloudWater(model="ELL07", from_catalog=False))
        scatterers = hydrometeors
        surface = Tessem()
        atmosphere = Atmosphere1D(absorbers, scatterers, surface)
        self.simulation = ArtsSimulation(atmosphere,
                                         sensors=sensors,
                                         scattering_solver=RT4())
        self.sensors = sensors

        self.data_provider = data_provider
        self.simulation.data_provider = self.data_provider

    def setup(self, verbosity=1):
        """
        Run setup method of ArtsSimulation.
        """
        self.simulation.setup(verbosity=verbosity)

    def run(self, *args, **kwargs):
        return self.simulation.run(*args, **kwargs)<|MERGE_RESOLUTION|>--- conflicted
+++ resolved
@@ -72,20 +72,9 @@
                  if getattr(p, "name", "") == "H2O"]
         if len(h2o_a) > 0:
             h2o_a = h2o_a[0]
-<<<<<<< HEAD
-            self.simulation.retrieval.add(h2o)
-            if h2o_a.unit == "vmr":
-                h2o.retrieval.unit = VMR()
-                h2o.transformation = Log10()
-            else:
-                atanh = Atanh(0.0, 1.2)
-                h2o.transformation = atanh
-                h2o.retrieval.unit = RelativeHumidity()
-=======
             atanh = Atanh(0.0, 1.1)
             h2o.transformation = atanh
             h2o.retrieval.unit = RelativeHumidity()
->>>>>>> 531fa24e
             self.h2o = h2o
         else:
             self.h2o = None
@@ -151,11 +140,7 @@
             rr.settings["max_iter"] = 20
             rr.settings["stop_dx"] = 1e-6
             rr.settings["lm_ga_settings"] = np.array(
-<<<<<<< HEAD
-                [0.0, 3.0, 2.0, 1e5, 1.0, 1.0])
-=======
                 [10.0, 3.0, 2.0, 1e3, 1.0, 1.0])
->>>>>>> 531fa24e
 
             rr.sensors = [s for s in rr.sensors if isinstance(s, ActiveSensor)]
             rr.retrieval_quantities = [h.moments[0] for h in self.hydrometeors]
@@ -169,12 +154,7 @@
             rr.settings["max_iter"] = 20
             rr.settings["stop_dx"] = 1e-6
             rr.settings["lm_ga_settings"] = np.array(
-<<<<<<< HEAD
-                [0.0, 3.0, 2.0, 1e5, 1.0, 1.0]
-            )
-=======
                 [10.0, 3.0, 2.0, 1e3, 1.0, 1.0])
->>>>>>> 531fa24e
 
             #if all([isinstance(s, PassiveSensor) for s in rr.sensors]):
             #    rr.settings["lm_ga_settings"] = np.array(
