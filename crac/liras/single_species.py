
import os
from crac.psds                import D14NDmIce, D14NDmLiquid
from crac.hydrometeors        import Hydrometeor
from parts.retrieval.a_priori import *
from parts.scattering.psd     import Binned
from parts.jacobian           import Atanh, Log10, Identity, Composition

liras_path = os.environ["LIRAS_PATH"]
scattering_data = os.path.join(liras_path, "data", "scattering")

################################################################################
# Ice particles
################################################################################

def n0_a_priori(t):
    t = t - 272.15
    return np.log10(np.exp(-0.076586 * t + 17.948))

def dm_a_priori(t):
    n0 = 10 ** n0_a_priori(t)
    iwc = 1e-6
    dm = (4.0 ** 4 * iwc / (np.pi * 917.0)  / n0) ** 0.25
    return dm

ice_shape      = os.path.join(scattering_data, "8-ColumnAggregate.xml")
ice_shape_meta = os.path.join(scattering_data, "8-ColumnAggregate.meta.xml")
ice_mask       = And(TropopauseMask(), TemperatureMask(0.0, 273.0))

ice_covariance  = Diagonal(200e-6 ** 2, mask = ice_mask, mask_value = 1e-12)
<<<<<<< HEAD
=======
ice_covariance  = SpatialCorrelation(ice_covariance, 1e3, mask = ice_mask)
>>>>>>> 60ff6fef
ice_dm_a_priori = FunctionalAPriori("ice_dm", "temperature", dm_a_priori, ice_covariance,
                                    mask = ice_mask, mask_value = 1e-8)

ice_covariance  = Diagonal(0.25, mask = ice_mask, mask_value = 1e-12)
ice_n0_a_priori = FixedAPriori("ice_n0", 10, ice_covariance, mask = ice_mask, mask_value = 2)
ice_n0_a_priori = MaskedRegularGrid(ice_n0_a_priori, 5, ice_mask, "altitude", provide_retrieval_grid = False)

ice = Hydrometeor("ice", D14NDmIce(), [ice_n0_a_priori, ice_dm_a_priori], ice_shape, ice_shape_meta)
ice.transformations = [Composition(Log10(), PiecewiseLinear(ice_n0_a_priori)),
                       Identity()]
ice.limits_low = [2, 1e-8]

################################################################################
# Snow particles
################################################################################

snow_shape      = os.path.join(scattering_data, "EvansSnowAggregate.xml")
snow_shape_meta = os.path.join(scattering_data, "EvansSnowAggregate.meta.xml")
snow_mask       = And(TropopauseMask(), TemperatureMask(0.0, 278.0))

snow_covariance = Diagonal(500e-6 ** 2, mask = snow_mask, mask_value = 1e-12)
snow_dm_a_priori = FixedAPriori("snow_dm", 1e-3, snow_covariance,
                                mask = snow_mask, mask_value = 1e-8)

snow_covariance  = Diagonal(1, mask = snow_mask, mask_value = 1e-12)
snow_n0_a_priori = FixedAPriori("snow_n0", 7, snow_covariance, mask = snow_mask, mask_value = 2)
snow_n0_a_priori = MaskedRegularGrid(snow_n0_a_priori, 5, ice_mask, "altitude", provide_retrieval_grid = False)

snow = Hydrometeor("snow", D14NDmIce(), [snow_n0_a_priori, snow_dm_a_priori], snow_shape, snow_shape_meta)
snow.transformations = [Composition(Log10(), PiecewiseLinear(snow_n0_a_priori)),
                       Identity()]
snow.limits_low = [0, 1e-8]

################################################################################
# Rain particles
################################################################################

rain_shape      = os.path.join(scattering_data, "LiquidSphere.xml")
rain_shape_meta = os.path.join(scattering_data, "LiquidSphere.meta.xml")

rain_mask  = TemperatureMask(273, 340.0)
rain_covariance = Diagonal(500e-6 ** 2, mask = rain_mask, mask_value = 1e-12)
rain_dm_a_priori = FixedAPriori("rain_dm", 500e-6, rain_covariance, mask = rain_mask, mask_value = 1e-8)
rain_dm_a_priori = MaskedRegularGrid(rain_dm_a_priori, 10, rain_mask, "altitude", provide_retrieval_grid = False)

z_grid = np.linspace(0, 12e3, 7)
rain_covariance = Diagonal(1, mask = rain_mask, mask_value = 1e-12)
rain_n0_a_priori = FixedAPriori("rain_n0", 7, rain_covariance, mask = rain_mask, mask_value = 2)
rain_n0_a_priori = MaskedRegularGrid(rain_n0_a_priori, 4, rain_mask, "altitude", provide_retrieval_grid = False)

rain = Hydrometeor("rain", D14NDmLiquid(), [rain_n0_a_priori, rain_dm_a_priori], rain_shape, rain_shape_meta)
rain.transformations = [Composition(Log10(), PiecewiseLinear(rain_n0_a_priori)),
                        Composition(Identity(), PiecewiseLinear(rain_dm_a_priori))]
rain.limits_low = [2, 1e-8]
rain.radar_only = True

################################################################################
# Humidity
################################################################################

def a_priori_shape(t):
    transformation = Atanh()
    transformation.z_max = 1.2
    transformation.z_min = -0.1
    x = np.maximum(np.minimum(0.7 - (270 - t) / 100.0, 0.7), 0.1)
    return transformation(x)


z_grid = np.linspace(0, 20e3, 21)
rh_covariance = Diagonal(2.0)
rh_covariance = SpatialCorrelation(rh_covariance, 1e3)
rh_a_priori = FunctionalAPriori("H2O", "temperature", a_priori_shape, rh_covariance)
rh_a_priori = ReducedVerticalGrid(rh_a_priori, z_grid, "altitude", provide_retrieval_grid = False)<|MERGE_RESOLUTION|>--- conflicted
+++ resolved
@@ -28,10 +28,7 @@
 ice_mask       = And(TropopauseMask(), TemperatureMask(0.0, 273.0))
 
 ice_covariance  = Diagonal(200e-6 ** 2, mask = ice_mask, mask_value = 1e-12)
-<<<<<<< HEAD
-=======
 ice_covariance  = SpatialCorrelation(ice_covariance, 1e3, mask = ice_mask)
->>>>>>> 60ff6fef
 ice_dm_a_priori = FunctionalAPriori("ice_dm", "temperature", dm_a_priori, ice_covariance,
                                     mask = ice_mask, mask_value = 1e-8)
 
