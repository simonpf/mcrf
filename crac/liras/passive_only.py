import os
from crac.psds                import D14NDmIce, D14NDmLiquid, D14NDmSnow
from crac.hydrometeors        import Hydrometeor
from parts.retrieval.a_priori import *
from parts.scattering.psd     import Binned
from parts.jacobian           import Atanh, Log10, Identity

liras_path = os.environ["LIRAS_PATH"]
scattering_data = os.path.join(liras_path, "data", "scattering")

################################################################################
# Ice particles
################################################################################

def n0_a_priori(t):
    t = t - 272.15
    return np.log10(np.exp(-0.076586 * t + 17.948))

def dm_a_priori(t):
    n0 = 10 ** n0_a_priori(t)
    iwc = 1e-4
    dm = (4.0 ** 4 * iwc / (np.pi * 917.0)  / n0) ** 0.25
    return dm

ice_shape      = os.path.join(scattering_data, "8-ColumnAggregate.xml")
ice_shape_meta = os.path.join(scattering_data, "8-ColumnAggregate.meta.xml")

md_z_grid = np.linspace(0, 20e3, 5)
#md_z_grid = np.array([5e3, 15e3])
ice_mask       = And(TropopauseMask(), TemperatureMask(0.0, 280.0))
snow_mask      = And(AltitudeMask(0.0, 18e3), TemperatureMask(0.0, 280.0))
ice_covariance = Diagonal(1 * np.ones(md_z_grid.size))

# mass density
ice_md_a_priori = FixedAPriori("ice_md", -5, ice_covariance,
                               mask = ice_mask, mask_value = -12)
ice_md_a_priori = ReducedVerticalGrid(ice_md_a_priori, md_z_grid, "altitude",
                                      ice_covariance)

# n0
points_n0 = 2
ice_covariance = Diagonal(1, mask = ice_mask, mask_value = 1e-12)
ice_n0_a_priori = FunctionalAPriori("ice_n0", "temperature", n0_a_priori, ice_covariance, mask = ice_mask, mask_value = 2)
ice_n0_a_priori = MaskedRegularGrid(ice_n0_a_priori, 2, ice_mask, "altitude")

points_dm = 5
ice_covariance  = Diagonal(200e-6 ** 2, mask = ice_mask, mask_value = 1e-16)
ice_covariance  = SpatialCorrelation(ice_covariance, 4e3)
ice_dm_a_priori = FunctionalAPriori("ice_dm", "temperature", dm_a_priori, ice_covariance, mask = ice_mask, mask_value = 1e-6)
ice_dm_a_priori = MaskedRegularGrid(ice_dm_a_priori, points_dm, ice_mask)

ice = Hydrometeor("ice",
                  D14NDmIce(),
                  [ice_n0_a_priori, ice_dm_a_priori],
                  ice_shape,
                  ice_shape_meta)
ice.transformations = [Log10(), Identity()]
ice.limits_low = [0, 1e-8]
ice.radar_only = False

################################################################################
# Snow particles
################################################################################

snow_shape      = os.path.join(scattering_data, "EvansSnowAggregate.xml")
snow_shape_meta = os.path.join(scattering_data, "EvansSnowAggregate.meta.xml")

snow_mask        = And(TropopauseMask(), TemperatureMask(0.0, 280.0))
snow_mask        = And(AltitudeMask(0.0, 18e3), TemperatureMask(0.0, 280.0))
snow_covariance  = Diagonal(4 * np.ones(md_z_grid.size))

# mass density
snow_md_a_priori = FixedAPriori("snow_md", -5, snow_covariance,
                               mask = snow_mask, mask_value = -12)

# n0
snow_covariance  = Diagonal(1.0, mask = ice_mask, mask_value = 1e-12)
snow_n0_a_priori = FixedAPriori("snow_n0", 8, snow_covariance, mask = ice_mask, mask_value = 0)
snow_n0_a_priori = MaskedRegularGrid(snow_n0_a_priori, 2, ice_mask, "altitude")

snow_covariance  = Diagonal(300e-6 ** 2, mask = ice_mask, mask_value = 1e-16)
snow_dm_a_priori = FixedAPriori("snow_dm", 500e-6, snow_covariance, mask = ice_mask, mask_value = 1e-5)
snow_dm_a_priori = MaskedRegularGrid(snow_dm_a_priori, 6, ice_mask, "altitude")

snow = Hydrometeor("snow",
                   D14NDmIce(),
                   [snow_n0_a_priori, snow_dm_a_priori],
                   snow_shape,
                   snow_shape_meta)
snow.transformations = [Log10(), Identity()]
snow.limits_low = [1e-12, 1e-8]
snow.radar_only = True
snow.retrieve_first_moment = False


################################################################################
# Liquid particles
################################################################################

liquid_shape      = os.path.join(scattering_data, "LiquidSphere.xml")
liquid_shape_meta = os.path.join(scattering_data, "LiquidSphere.meta.xml")

points_liquid = 2
liquid_mask       = TemperatureMask(230, 273.0)
liquid_covariance = Diagonal(2)
liquid_md_a_priori = FixedAPriori("liquid_md", -5, liquid_covariance,
				mask = liquid_mask, mask_value = -12)
liquid_md_a_priori = MaskedRegularGrid(liquid_md_a_priori, points_liquid, liquid_mask, "altitude")

z_grid = np.linspace(0, 20e3, 4)
liquid_dm_a_priori = FixedAPriori("liquid_dm", 10, liquid_covariance)
liquid_dm_a_priori = ReducedVerticalGrid(liquid_dm_a_priori, z_grid, "altitude",
                                         Diagonal(2 * np.ones(z_grid.size)))

liquid = Hydrometeor("liquid",
                     D14NDmLiquid(),
                     [liquid_md_a_priori, liquid_dm_a_priori],
                     liquid_shape,
                     liquid_shape_meta)
liquid.retrieve_second_moment = True

liquid.transformations = [Identity(), Identity()]
liquid.limits_low = [1e-12, 1e-12]
<<<<<<< HEAD
cloud_water_a_priori = FixedAPriori("cloud_water", -5, liquid_covariance, mask = liquid_mask,
                                    mask_value = -18)
=======
cloud_water_a_priori = FixedAPriori("cloud_water", 1e-5, liquid_covariance, mask = liquid_mask,
                                    mask_value = 1e-18)
>>>>>>> 789af22c
cloud_water_a_priori = MaskedRegularGrid(cloud_water_a_priori, points_liquid,
                                         liquid_mask, "altitude")

################################################################################
# Rain particles
################################################################################

rain_shape      = os.path.join(scattering_data, "LiquidSphere.xml")
rain_shape_meta = os.path.join(scattering_data, "LiquidSphere.meta.xml")

# mass density
rain_mask       = TemperatureMask(273, 340.0)
rain_covariance = Diagonal(4)

rain_md_a_priori = FixedAPriori("rain_md", -5, rain_covariance)
rain_md_a_priori = ReducedVerticalGrid(rain_md_a_priori, md_z_grid, "altitude")

# n0
rain_mask       = TemperatureMask(273, 340.0)
rain_covariance = Diagonal(1)
rain_n0_a_priori = FixedAPriori("rain_n0", 6, rain_covariance, mask = rain_mask, mask_value = 0)
rain_n0_a_priori = MaskedRegularGrid(rain_n0_a_priori, 2, rain_mask, "altitude")

z_grid = np.linspace(0, 20e3, 6)
rain_covariance = Diagonal(300e-6 ** 2)
rain_dm_a_priori = FixedAPriori("rain_dm", 500e-6, rain_covariance)
rain_dm_a_priori = MaskedRegularGrid(rain_dm_a_priori, 2, rain_mask, "altitude")

rain = Hydrometeor("rain",
                   D14NDmLiquid(),
                   [rain_n0_a_priori, rain_dm_a_priori],
                   rain_shape,
                   rain_shape_meta)
rain.transformations = [Log10(), Identity()]
rain.limits_low = [1e-12, 1e-12]
rain.retrieve_second_moment = True

################################################################################
# Humidity
################################################################################

def a_priori_shape(t):
    transformation = Atanh()
    transformation.z_max = 1.05
    transformation.z_min = 0.0
    x = np.maximum(np.minimum(0.7 - (270 - t) / 100.0, 0.7), 0.1)
    return transformation(x)


z_grid = np.linspace(0, 20e3, 6)
rh_covariance = Thikhonov(scaling = 1.0, z_scaling = False)
rh_a_priori = FunctionalAPriori("H2O", "temperature", a_priori_shape,
                                rh_covariance)
rh_a_priori = ReducedVerticalGrid(rh_a_priori, z_grid, "altitude",
                                  Diagonal(2 * np.ones(z_grid.size)))

################################################################################
# Observation error
################################################################################

class ObservationError(DataProviderBase):
    """
    Observation error covariance matrix provider for the LIRAS study.

    This class works in the same way as the :class:`SensorNoiseAPriori` class
    parts, which means that it takes the :code:`nedt` attributes of the given
    sensors and concatenates these vectors into a combined diagonal matrix.

    In addition to that, however, this class also reads in estimated footprint
    error covariance matrices for LCPR and forward model error covariances
    that are included in the observation error covariance matrix, if the
    corresponding flags are set.

    The class assumes the existence of the following files in the :code:`data`
    subfolder of the LIRAS base directory :code:`LIRAS_PATH`:

        - :code:`covmat.npy`: The estimated covariance matrix of the
          footprint error for the LCPR sensor.

        - :code:`nedt_<sensor.name>_fm.npy`: Vector of estimated
          :math:`NE \Delta T` values for sensors in :code:`sensors`.
    """
    def __init__(self, sensors, footprint_error = False, forward_model_error = False):
        """
        Arguments:
            sensors(:code:`list`): List of :code:`parts.sensor.Sensor` objects
                containing the sensors that are used in the retrieval.

            footprint_error(:code:`Bool`): Include footprint error for :code:`lcpr`
                sensor.

            forward_model_error(:code:`Bool`): Include estimated model error for
                all sensors.

        """
        self.sensors = sensors
        self.fpe     = footprint_error
        self.fme     = forward_model_error

        liras_path = os.environ["LIRAS_PATH"]
        filename = os.path.join(liras_path, "data", "covmat.npy")
        self.lcpr_covmat =  np.load(os.path.join(filename))

        self.nedt_fm = {}
        for n in [s.name for s in sensors]:
            filename = os.path.join(liras_path, "data", "nedt_" + n + "_fm.npy")
            self.nedt_fm[n] = np.load(filename)

        self.noise_scaling = dict([(s.name, 1.0) for s in sensors])


    def get_observation_error_covariance(self, i_p):
        m = 0

        diag = []

        for s in self.sensors:
            c = self.noise_scaling[s.name]
            if isinstance(s, ActiveSensor):
                if s.name == "lcpr":
                    i_lcpr = sum([v.size for v in diag])
                    j_lcpr = i_lcpr + s.nedt.size
                diag += [(c * s.nedt) ** 2]

                if self.fme and not self.fpe:
                    diag[-1] += self.nedt_fm[s.name] ** 2

        for s in self.sensors:
            c = self.noise_scaling[s.name]
            if isinstance(s, PassiveSensor):
                diag += [(c * s.nedt) ** 2]

                if self.fme:
                    diag[-1] += self.nedt_fm[s.name] ** 2

        diag = np.concatenate(diag).ravel()

        covmat = sp.sparse.diags(diag, format = "coo")

        if self.fpe:
            covmat = covmat.todense()
            covmat[i_lcpr : j_lcpr, i_lcpr : j_lcpr] += self.lcpr_covmat

        return covmat<|MERGE_RESOLUTION|>--- conflicted
+++ resolved
@@ -121,13 +121,8 @@
 
 liquid.transformations = [Identity(), Identity()]
 liquid.limits_low = [1e-12, 1e-12]
-<<<<<<< HEAD
 cloud_water_a_priori = FixedAPriori("cloud_water", -5, liquid_covariance, mask = liquid_mask,
                                     mask_value = -18)
-=======
-cloud_water_a_priori = FixedAPriori("cloud_water", 1e-5, liquid_covariance, mask = liquid_mask,
-                                    mask_value = 1e-18)
->>>>>>> 789af22c
 cloud_water_a_priori = MaskedRegularGrid(cloud_water_a_priori, points_liquid,
                                          liquid_mask, "altitude")
 
